package com.darkempire78.opencalculator

import android.animation.LayoutTransition
import android.annotation.SuppressLint
import android.content.ClipData
import android.content.ClipboardManager
import android.content.Intent
import android.os.Build
import android.os.Bundle
import android.view.HapticFeedbackConstants
import android.view.MenuItem
import android.view.View
import android.view.accessibility.AccessibilityEvent
import android.widget.Button
import android.widget.HorizontalScrollView
import android.widget.PopupMenu
import android.widget.Toast
import androidx.appcompat.app.AppCompatActivity
import androidx.lifecycle.lifecycleScope
import androidx.recyclerview.widget.LinearLayoutManager
import androidx.recyclerview.widget.RecyclerView
import com.darkempire78.opencalculator.databinding.ActivityMainBinding
import com.sothree.slidinguppanel.PanelSlideListener
import com.sothree.slidinguppanel.PanelState
import kotlinx.coroutines.Dispatchers
import kotlinx.coroutines.launch
import kotlinx.coroutines.withContext
import java.text.DecimalFormatSymbols

class MainActivity : AppCompatActivity() {

    private val decimalSeparatorSymbol = DecimalFormatSymbols.getInstance().decimalSeparator.toString()
    private var isInvButtonClicked = false
    private var isEqualLastAction = false
    private var isDegreeModeActivated = true // Set degree by default
    private lateinit var binding: ActivityMainBinding

    private lateinit var historyAdapter: HistoryAdapter
    private lateinit var historyLayoutMgr: LinearLayoutManager

    override fun onCreate(savedInstanceState: Bundle?) {
        super.onCreate(savedInstanceState)

        // Themes
        val themes = Themes(this)
        setTheme(themes.getTheme())

        binding = ActivityMainBinding.inflate(layoutInflater)
        val view = binding.root
        setContentView(view)

        // check the current selected theme
        Themes(this).checkTheme()

        // Disable the keyboard on display EditText
        binding.input.showSoftInputOnFocus = false

        // https://www.geeksforgeeks.org/how-to-detect-long-press-in-android/
        binding.backspaceButton.setOnLongClickListener {
            binding.input.setText("")
            binding.resultDisplay.setText("")
            true
        }

        // Set default animations and disable the fade out default animation
        // https://stackoverflow.com/questions/19943466/android-animatelayoutchanges-true-what-can-i-do-if-the-fade-out-effect-is-un
        val lt = LayoutTransition()
        lt.disableTransitionType(LayoutTransition.DISAPPEARING)
        binding.tableLayout.layoutTransition = lt

        // Set decimalSeparator
        binding.pointButton.text = decimalSeparatorSymbol

        // Set history
        historyLayoutMgr = LinearLayoutManager(
            this,
            LinearLayoutManager.VERTICAL,
            false
        )
        binding.historyRecylcleView.layoutManager = historyLayoutMgr
        historyAdapter = HistoryAdapter(mutableListOf()) {
            value -> run {
                val valueUpdated = value.replace(".", NumberFormatter.decimalSeparatorSymbol)
                updateDisplay(window.decorView, valueUpdated)
            }
        }
        binding.historyRecylcleView.adapter = historyAdapter
        // Set values
        val historyList = MyPreferences(this).getHistory()
        historyAdapter.appendHistory(historyList)
        // Scroll to the bottom of the recycle view
        if (historyAdapter.itemCount > 0) {
            binding.historyRecylcleView.scrollToPosition(historyAdapter.itemCount - 1)
        }

<<<<<<< HEAD

=======
>>>>>>> 8b3bccdb
        binding.slidingLayout.addPanelSlideListener(object : PanelSlideListener {
            override fun onPanelSlide(panel: View, slideOffset: Float) {
                if (slideOffset == 0f) { // If the panel got collapsed
                    binding.slidingLayout.scrollableView = binding.historyRecylcleView
                }
            }
            override fun onPanelStateChanged(panel: View, previousState: PanelState, newState: PanelState) {
<<<<<<< HEAD
                if(newState == PanelState.ANCHORED){// To prevent the panel from getting stuck in the middle
=======
                if (newState == PanelState.ANCHORED){ // To prevent the panel from getting stuck in the middle
>>>>>>> 8b3bccdb
                    binding.slidingLayout.panelState = PanelState.EXPANDED
                }
            }
        })
<<<<<<< HEAD
        binding.historyRecylcleView.addOnScrollListener(object : RecyclerView.OnScrollListener() {
            override fun onScrolled(recyclerView: RecyclerView, dx: Int, dy: Int) {
                super.onScrolled(recyclerView, dx, dy)
                if (!recyclerView.canScrollVertically(1) && binding.slidingLayout.panelState.name.equals("EXPANDED", true)) {
                    // Enable scroll-to-collapse behavior if the recycler was scrolled to the bottom and the panel is actually expanded.
                    binding.slidingLayout.scrollableView = null
                }
            }
        })


=======
>>>>>>> 8b3bccdb

        // Focus by default
        binding.input.requestFocus()

        // Do not clear after equal button if you move the cursor
        binding.input.accessibilityDelegate = object : View.AccessibilityDelegate() {
            override fun sendAccessibilityEvent(host: View, eventType: Int) {
                super.sendAccessibilityEvent(host, eventType)
                if (eventType == AccessibilityEvent.TYPE_VIEW_TEXT_SELECTION_CHANGED){
                    isEqualLastAction = false
                }
                if (!binding.input.isCursorVisible) {
                    binding.input.isCursorVisible = true
                }
            }
        }

        // LongClick on result to copy it
        binding.resultDisplay.setOnLongClickListener {
            when {
                binding.resultDisplay.text.toString() != "" -> {
                    val clipboardManager = getSystemService(CLIPBOARD_SERVICE) as ClipboardManager
                    val clip = ClipData.newPlainText("Copied result", binding.resultDisplay.text)
                    clipboardManager.setPrimaryClip(clip)
                    Toast.makeText(this, R.string.value_copied, Toast.LENGTH_SHORT).show()
                    true
                }
                else -> false
            }
        }
    }

    fun selectThemeDialog(menuItem: MenuItem) {
        Themes(this).openDialogThemeSelector()
    }

    fun openAppMenu(view: View) {
        val popup = PopupMenu(this, view)
        val inflater = popup.menuInflater
        inflater.inflate(R.menu.app_menu, popup.menu)
        popup.menu.findItem(R.id.app_menu_vibration_button).isChecked =
            MyPreferences(this).vibrationMode
        popup.show()
    }

    fun checkVibration(menuItem: MenuItem) {
        MyPreferences(this).vibrationMode = !menuItem.isChecked
    }

    fun openAbout(menuItem: MenuItem) {
        val intent = Intent(this, AboutActivity::class.java)
        startActivity(intent, null)
    }

    fun clearHistory(menuItem: MenuItem) {
        // Clear preferences
        MyPreferences(this@MainActivity).saveHistory(this@MainActivity, mutableListOf())
        // Clear drawer
        historyAdapter.clearHistory()
    }

    private fun keyVibration(view: View) {
        if (MyPreferences(this).vibrationMode) {
            if (Build.VERSION.SDK_INT >= Build.VERSION_CODES.O_MR1) {
                view.performHapticFeedback(HapticFeedbackConstants.KEYBOARD_PRESS)
            }
        }
    }

    private fun updateDisplay(view: View, value: String) {
        // Reset input with current number if following "equal"
        if (isEqualLastAction) {
            val anyNumber = "0123456789$decimalSeparatorSymbol".toCharArray().map {
                it.toString()
            }
            if (anyNumber.contains(value)) {
                    binding.input.setText("")
            } else {
                binding.input.setSelection(binding.input.text.length)
                binding.inputHorizontalScrollView.fullScroll(HorizontalScrollView.FOCUS_RIGHT)
            }
            isEqualLastAction = false
        }

        if (!binding.input.isCursorVisible) {
            binding.input.isCursorVisible = true
        }

        lifecycleScope.launch(Dispatchers.Default) {
            withContext(Dispatchers.Main) {
                // Vibrate when key pressed
                keyVibration(view)
            }

            val formerValue = binding.input.text.toString()
            val cursorPosition = binding.input.selectionStart
            val leftValue = formerValue.subSequence(0, cursorPosition).toString()
            val rightValue = formerValue.subSequence(cursorPosition, formerValue.length).toString()

            val newValue = leftValue + value + rightValue

            val newValueFormatted = NumberFormatter.format(newValue)

            val cursorOffset = newValueFormatted.length - newValue.length
            withContext(Dispatchers.Main) {
                // Avoid two decimalSeparator in the same number
                if (value == decimalSeparatorSymbol && decimalSeparatorSymbol in binding.input.text.toString()) {
                    if (binding.input.text.toString().isNotEmpty() && binding.input.text.toString().last() in "0123456789\\$decimalSeparatorSymbol")  {
                        val lastNumber = NumberFormatter.extractNumbers(binding.input.text.toString().substring(0, cursorPosition)).last()
                        if (decimalSeparatorSymbol in lastNumber) {
                            return@withContext
                        }
                    }
                }
                // Update Display
                binding.input.setText(newValueFormatted)

                // Increase cursor position
                binding.input.setSelection(cursorPosition + value.length + cursorOffset)

                // Update resultDisplay
                updateResultDisplay()
            }
        }
    }

    private fun updateResultDisplay() {
        lifecycleScope.launch(Dispatchers.Default) {
            val calculation = binding.input.text.toString()

            if (calculation != "") {
                val calculationTmp = Expression().getCleanExpression(binding.input.text.toString())
                val result = Calculator().evaluate(calculationTmp, isDegreeModeActivated)
                var resultString = result.toString()
                var formattedResult = NumberFormatter.format(resultString.replace(".", NumberFormatter.decimalSeparatorSymbol))

                if (resultString != "NaN" && resultString != "Infinity" && resultString != getString(R.string.infinity)) {
                    // If the double ends with .0 we remove the .0
                    if ((result * 10) % 10 == 0.0) {
                        resultString = String.format("%.0f", result)
                        formattedResult = NumberFormatter.format(resultString)

                        withContext(Dispatchers.Main) {
                            if (formattedResult != calculation) {
                                binding.resultDisplay.setText(formattedResult)
                            } else binding.resultDisplay.setText("")
                        }
                    } else {
                        withContext(Dispatchers.Main) {
                            if (formattedResult != calculation) {
                                binding.resultDisplay.setText(formattedResult)
                            } else {
                                binding.resultDisplay.setText("")
                            }
                        }
                    }
                } else withContext(Dispatchers.Main) {
                    if (resultString == "Infinity") {
                        binding.resultDisplay.setText(getString(R.string.infinity))
                    } else {
                        withContext(Dispatchers.Main) {
                            binding.resultDisplay.setText("")
                        }
                    }
                }
            } else {
                withContext(Dispatchers.Main) {
                    binding.resultDisplay.setText("")
                }
            }
        }
    }

    fun keyDigitPadMappingToDisplay(view: View) {
        updateDisplay(view, (view as Button).text as String)
    }

    fun addButton(view: View) {
        updateDisplay(view, "+")
    }

    fun substractButton(view: View) {
        updateDisplay(view, "-")
    }

    fun pointButton(view: View) {
        val decimalSeparator = decimalSeparatorSymbol
        updateDisplay(view, decimalSeparator)
    }

    fun devideButton(view: View) {
        updateDisplay(view, "÷")
    }

    fun multiplyButton(view: View) {
        updateDisplay(view, "×")
    }

    fun exponentButton(view: View) {
        updateDisplay(view, "^")
    }

    fun sinusButton(view: View) {
        if (!isInvButtonClicked) {
            updateDisplay(view, "sin(")
        } else {
            updateDisplay(view, "arcsin(")
        }
    }

    fun cosinusButton(view: View) {
        if (!isInvButtonClicked) {
            updateDisplay(view, "cos(")
        } else {
            updateDisplay(view, "arccos(")
        }
    }

    fun tangentButton(view: View) {
        if (!isInvButtonClicked) {
            updateDisplay(view, "tan(")
        } else {
            updateDisplay(view, "arctan(")
        }
    }

    fun eButton(view: View) {
        updateDisplay(view, "e")
    }

    fun naturalLogarithmButton(view: View) {
        if (!isInvButtonClicked) {
            updateDisplay(view, "ln(")
        } else {
            updateDisplay(view, "exp(")
        }
    }

    fun logarithmButton(view: View) {
        if (!isInvButtonClicked) {
            updateDisplay(view, "log(")
        } else {
            updateDisplay(view, "10^")
        }
    }

    fun piButton(view: View) {
        updateDisplay(view, "π")
    }

    fun factorialButton(view: View) {
        updateDisplay(view, "!")
    }

    fun squareButton(view: View) {
        if (!isInvButtonClicked) {
            updateDisplay(view, "√")
        } else {
            updateDisplay(view, "^2")
        }
    }

    fun devideBy100(view: View) {
        updateDisplay(view, "%")
    }

    @SuppressLint("SetTextI18n")
    fun degreeButton(view: View) {
        keyVibration(view)

        if (binding.degreeButton.text.toString() == "DEG") {
            binding.degreeButton.text = "RAD"
            isDegreeModeActivated = false
        } else {
            binding.degreeButton.text = "DEG"
            isDegreeModeActivated = true
        }

        binding.degreeTextView?.text = binding.degreeButton.text.toString()
        updateResultDisplay()
    }

    fun invButton(view: View) {
        keyVibration(view)

        if (!isInvButtonClicked) {
            isInvButtonClicked = true

            // change buttons
            binding.sinusButton.setText(R.string.sinusInv)
            binding.cosinusButton.setText(R.string.cosinusInv)
            binding.tangentButton.setText(R.string.tangentInv)
            binding.naturalLogarithmButton.setText(R.string.naturalLogarithmInv)
            binding.logarithmButton.setText(R.string.logarithmInv)
            binding.squareButton.setText(R.string.squareInv)
        } else {
            isInvButtonClicked = false

            // change buttons
            binding.sinusButton.setText(R.string.sinus)
            binding.cosinusButton.setText(R.string.cosinus)
            binding.tangentButton.setText(R.string.tangent)
            binding.naturalLogarithmButton.setText(R.string.naturalLogarithm)
            binding.logarithmButton.setText(R.string.logarithm)
            binding.squareButton.setText(R.string.square)
        }
    }

    fun clearButton(view: View) {
        keyVibration(view)
        binding.input.setText("")
        binding.resultDisplay.setText("")
    }

    fun equalsButton(view: View) {
        lifecycleScope.launch(Dispatchers.Default) {
            keyVibration(view)

            val calculation = binding.input.text.toString()

            if (calculation != "") {
                val calculationTmp = Expression().getCleanExpression(binding.input.text.toString())
                val result = Calculator().evaluate(calculationTmp, isDegreeModeActivated)
                var resultString = result.toString()
                var formattedResult = NumberFormatter.format(resultString.replace(".", NumberFormatter.decimalSeparatorSymbol))

                // Save to history
                if ((result * 10) % 10 == 0.0) {
                    resultString = String.format("%.0f", result)
                    formattedResult = NumberFormatter.format(resultString)
                }
                val history = MyPreferences(this@MainActivity).getHistory()
                history.add(
                    History(
                        calculation = calculation,
                        result = formattedResult,
                    )
                )
                MyPreferences(this@MainActivity).saveHistory(this@MainActivity, history)
                // Update history variables
                withContext(Dispatchers.Main) {
                    historyAdapter.appendOneHistoryElement(History(
                        calculation = calculation,
                        result = formattedResult,
                    ))
                    // Scroll to the bottom of the recycle view
                    binding.historyRecylcleView.scrollToPosition(historyAdapter.itemCount - 1)
                }

                if (resultString != "NaN" && resultString != "Infinity" && resultString != getString(R.string.infinity)) {
                    if ((result * 10) % 10 == 0.0) {
                        resultString = String.format("%.0f", result)
                        formattedResult = NumberFormatter.format(resultString)
                        withContext(Dispatchers.Main) { binding.input.setText(formattedResult) }
                    } else {
                        withContext(Dispatchers.Main) { binding.input.setText(formattedResult) }
                    }
                    // Set cursor
                    withContext(Dispatchers.Main) {
                        // Hide the cursor
                        binding.input.isCursorVisible = false
                        // Scroll to the beginning
                        binding.input.setSelection(0)
                        // Clear resultDisplay
                        binding.resultDisplay.setText("")
                    }
                } else {
                    if (resultString == "Infinity") {
                        binding.resultDisplay.setText(getString(R.string.infinity))
                    } else {
                        withContext(Dispatchers.Main) { binding.resultDisplay.setText(formattedResult) }
                    }
                }
                isEqualLastAction = true
            } else {
                withContext(Dispatchers.Main) { binding.resultDisplay.setText("") }
            }
        }
    }

    fun parenthesesButton(view: View) {
        val cursorPosition = binding.input.selectionStart
        val textLength = binding.input.text.length

        var openParentheses = 0
        var closeParentheses = 0

        val text = binding.input.text.toString()

        for (i in 0 until cursorPosition) {
            if (text[i] == '(') {
                openParentheses += 1
            }
            if (text[i] == ')') {
                closeParentheses += 1
            }
        }

        if (openParentheses == closeParentheses
            || binding.input.text.toString().subSequence(textLength - 1, textLength) == "("
            || binding.input.text.toString().subSequence(textLength - 1, textLength) in "×÷+-^"
        ) {
            updateDisplay(view, "(")
        } else if (closeParentheses < openParentheses && binding.input.text.toString().subSequence(
                textLength - 1,
                textLength
            ) != "("
        ) {
            updateDisplay(view, ")")
        }

        updateResultDisplay()
    }

    fun backspaceButton(view: View) {
        keyVibration(view)

        var cursorPosition = binding.input.selectionStart
        val textLength = binding.input.text.length
        var newValue = ""
        var isFunction = false
        var functionLength = 0

        if (isEqualLastAction) {
            cursorPosition = textLength
        }

        if (cursorPosition != 0 && textLength != 0) {
            // Check if it is a function to delete
            val functionsList = listOf("arccos(", "arcsin(", "arctan(", "cos(", "sin(", "tan(", "ln(", "log(", "exp(")
            for (function in functionsList) {
                val text = binding.input.text.subSequence(0, cursorPosition).toString()
                if (text.endsWith(function)) {
                    newValue = binding.input.text.subSequence(0, cursorPosition - function.length).toString() +
                            binding.input.text.subSequence(cursorPosition, textLength).toString()
                    isFunction = true
                    functionLength = function.length - 1
                    break
                }
            }
            // Else
            if (!isFunction) {
                newValue = binding.input.text.subSequence(0, cursorPosition - 1).toString() +
                        binding.input.text.subSequence(cursorPosition, textLength).toString()
            }

            val newValueFormatted = NumberFormatter.format(newValue)
            val cursorOffset = newValueFormatted.length - newValue.length

            binding.input.setText(newValueFormatted)
            binding.input.setSelection((cursorPosition - 1 + cursorOffset - functionLength).takeIf { it > 0 } ?: 0)
        }

        updateResultDisplay()
    }

    fun scientistModeSwitchButton(view: View) {
        if (binding.scientistModeRow2.visibility != View.VISIBLE) {
            binding.scientistModeRow2.visibility = View.VISIBLE
            binding.scientistModeRow3.visibility = View.VISIBLE
            binding.scientistModeSwitchButton?.setImageResource(R.drawable.ic_baseline_keyboard_arrow_up_24)
            binding.degreeTextView?.visibility = View.VISIBLE
            binding.degreeTextView?.text = binding.degreeButton.text.toString()
        } else {
            binding.scientistModeRow2.visibility = View.GONE
            binding.scientistModeRow3.visibility = View.GONE
            binding.scientistModeSwitchButton?.setImageResource(R.drawable.ic_baseline_keyboard_arrow_down_24)
            binding.degreeTextView?.visibility = View.GONE
            binding.degreeTextView?.text = binding.degreeButton.text.toString()
        }
    }

    override fun onResume() {
        super.onResume()

        // Disable the keyboard on display EditText
        binding.input.showSoftInputOnFocus = false
    }
}<|MERGE_RESOLUTION|>--- conflicted
+++ resolved
@@ -18,7 +18,6 @@
 import androidx.appcompat.app.AppCompatActivity
 import androidx.lifecycle.lifecycleScope
 import androidx.recyclerview.widget.LinearLayoutManager
-import androidx.recyclerview.widget.RecyclerView
 import com.darkempire78.opencalculator.databinding.ActivityMainBinding
 import com.sothree.slidinguppanel.PanelSlideListener
 import com.sothree.slidinguppanel.PanelState
@@ -93,10 +92,6 @@
             binding.historyRecylcleView.scrollToPosition(historyAdapter.itemCount - 1)
         }
 
-<<<<<<< HEAD
-
-=======
->>>>>>> 8b3bccdb
         binding.slidingLayout.addPanelSlideListener(object : PanelSlideListener {
             override fun onPanelSlide(panel: View, slideOffset: Float) {
                 if (slideOffset == 0f) { // If the panel got collapsed
@@ -104,29 +99,11 @@
                 }
             }
             override fun onPanelStateChanged(panel: View, previousState: PanelState, newState: PanelState) {
-<<<<<<< HEAD
-                if(newState == PanelState.ANCHORED){// To prevent the panel from getting stuck in the middle
-=======
                 if (newState == PanelState.ANCHORED){ // To prevent the panel from getting stuck in the middle
->>>>>>> 8b3bccdb
                     binding.slidingLayout.panelState = PanelState.EXPANDED
                 }
             }
         })
-<<<<<<< HEAD
-        binding.historyRecylcleView.addOnScrollListener(object : RecyclerView.OnScrollListener() {
-            override fun onScrolled(recyclerView: RecyclerView, dx: Int, dy: Int) {
-                super.onScrolled(recyclerView, dx, dy)
-                if (!recyclerView.canScrollVertically(1) && binding.slidingLayout.panelState.name.equals("EXPANDED", true)) {
-                    // Enable scroll-to-collapse behavior if the recycler was scrolled to the bottom and the panel is actually expanded.
-                    binding.slidingLayout.scrollableView = null
-                }
-            }
-        })
-
-
-=======
->>>>>>> 8b3bccdb
 
         // Focus by default
         binding.input.requestFocus()

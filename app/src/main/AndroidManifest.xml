--- conflicted
+++ resolved
@@ -40,7 +40,7 @@
             </intent-filter>
         </service>
 
-<<<<<<< HEAD
+
         <receiver android:name=".MyTileReceiver"
             android:exported="false">
             <intent-filter>
@@ -49,8 +49,6 @@
         </receiver>
 
 </application>
-=======
-    </application>
->>>>>>> 313b4e44
+
 
 </manifest>